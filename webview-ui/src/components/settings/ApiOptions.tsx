--- conflicted
+++ resolved
@@ -340,7 +340,6 @@
 
 			{selectedProvider === "bedrock" && (
 				<div style={{ display: "flex", flexDirection: "column", gap: 5 }}>
-<<<<<<< HEAD
 					<VSCodeRadioGroup
 						value={apiConfiguration?.awsUseProfile ? "profile" : "credentials"}
 						onChange={(e) => {
@@ -391,32 +390,6 @@
 							</VSCodeTextField>
 						</>
 					)}
-=======
-					<VSCodeTextField
-						value={apiConfiguration?.awsAccessKey || ""}
-						style={{ width: "100%" }}
-						type="password"
-						onInput={handleInputChange("awsAccessKey")}
-						placeholder="Enter Access Key...">
-						<span style={{ fontWeight: 500 }}>AWS Access Key</span>
-					</VSCodeTextField>
-					<VSCodeTextField
-						value={apiConfiguration?.awsSecretKey || ""}
-						style={{ width: "100%" }}
-						type="password"
-						onInput={handleInputChange("awsSecretKey")}
-						placeholder="Enter Secret Key...">
-						<span style={{ fontWeight: 500 }}>AWS Secret Key</span>
-					</VSCodeTextField>
-					<VSCodeTextField
-						value={apiConfiguration?.awsSessionToken || ""}
-						style={{ width: "100%" }}
-						type="password"
-						onInput={handleInputChange("awsSessionToken")}
-						placeholder="Enter Session Token...">
-						<span style={{ fontWeight: 500 }}>AWS Session Token</span>
-					</VSCodeTextField>
->>>>>>> 0a32e24c
 					<div className="dropdown-container">
 						<label htmlFor="aws-region-dropdown">
 							<span style={{ fontWeight: 500 }}>AWS Region</span>
