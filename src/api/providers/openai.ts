import { Anthropic } from "@anthropic-ai/sdk"
import OpenAI, { AzureOpenAI } from "openai"
import axios from "axios"

import {
	ApiHandlerOptions,
	azureOpenAiDefaultApiVersion,
	ModelInfo,
	openAiModelInfoSaneDefaults,
} from "../../shared/api"
import { SingleCompletionHandler } from "../index"
import { convertToOpenAiMessages } from "../transform/openai-format"
import { convertToR1Format } from "../transform/r1-format"
import { convertToSimpleMessages } from "../transform/simple-format"
import { ApiStream, ApiStreamUsageChunk } from "../transform/stream"
<<<<<<< HEAD
import { BaseProvider } from "./base-provider"
=======
import { DEEP_SEEK_DEFAULT_TEMPERATURE } from "./constants"
>>>>>>> a2d441c5

export interface OpenAiHandlerOptions extends ApiHandlerOptions {
	defaultHeaders?: Record<string, string>
}

<<<<<<< HEAD
export const DEEP_SEEK_DEFAULT_TEMPERATURE = 0.6
const OPENAI_DEFAULT_TEMPERATURE = 0

export class OpenAiHandler extends BaseProvider implements SingleCompletionHandler {
=======
export class OpenAiHandler implements ApiHandler, SingleCompletionHandler {
>>>>>>> a2d441c5
	protected options: OpenAiHandlerOptions
	private client: OpenAI

	constructor(options: OpenAiHandlerOptions) {
		super()
		this.options = options

		const baseURL = this.options.openAiBaseUrl ?? "https://api.openai.com/v1"
		const apiKey = this.options.openAiApiKey ?? "not-provided"
		let urlHost: string

		try {
			urlHost = new URL(this.options.openAiBaseUrl ?? "").host
		} catch (error) {
			// Likely an invalid `openAiBaseUrl`; we're still working on
			// proper settings validation.
			urlHost = ""
		}

		if (urlHost === "azure.com" || urlHost.endsWith(".azure.com") || options.openAiUseAzure) {
			// Azure API shape slightly differs from the core API shape:
			// https://github.com/openai/openai-node?tab=readme-ov-file#microsoft-azure-openai
			this.client = new AzureOpenAI({
				baseURL,
				apiKey,
				apiVersion: this.options.azureApiVersion || azureOpenAiDefaultApiVersion,
			})
		} else {
			this.client = new OpenAI({ baseURL, apiKey, defaultHeaders: this.options.defaultHeaders })
		}
	}

	override async *createMessage(systemPrompt: string, messages: Anthropic.Messages.MessageParam[]): ApiStream {
		const modelInfo = this.getModel().info
		const modelUrl = this.options.openAiBaseUrl ?? ""
		const modelId = this.options.openAiModelId ?? ""

		const deepseekReasoner = modelId.includes("deepseek-reasoner")
		const ark = modelUrl.includes(".volces.com")

		if (this.options.openAiStreamingEnabled ?? true) {
			const systemMessage: OpenAI.Chat.ChatCompletionSystemMessageParam = {
				role: "system",
				content: systemPrompt,
			}

			let convertedMessages
			if (deepseekReasoner) {
				convertedMessages = convertToR1Format([{ role: "user", content: systemPrompt }, ...messages])
			} else if (ark) {
				convertedMessages = [systemMessage, ...convertToSimpleMessages(messages)]
			} else {
				convertedMessages = [systemMessage, ...convertToOpenAiMessages(messages)]
			}

			const requestOptions: OpenAI.Chat.Completions.ChatCompletionCreateParamsStreaming = {
				model: modelId,
				temperature: this.options.modelTemperature ?? (deepseekReasoner ? DEEP_SEEK_DEFAULT_TEMPERATURE : 0),
				messages: convertedMessages,
				stream: true as const,
				stream_options: { include_usage: true },
			}
			if (this.options.includeMaxTokens) {
				requestOptions.max_tokens = modelInfo.maxTokens
			}

			const stream = await this.client.chat.completions.create(requestOptions)

			for await (const chunk of stream) {
				const delta = chunk.choices[0]?.delta ?? {}

				if (delta.content) {
					yield {
						type: "text",
						text: delta.content,
					}
				}

				if ("reasoning_content" in delta && delta.reasoning_content) {
					yield {
						type: "reasoning",
						text: (delta.reasoning_content as string | undefined) || "",
					}
				}
				if (chunk.usage) {
					yield this.processUsageMetrics(chunk.usage)
				}
			}
		} else {
			// o1 for instance doesnt support streaming, non-1 temp, or system prompt
			const systemMessage: OpenAI.Chat.ChatCompletionUserMessageParam = {
				role: "user",
				content: systemPrompt,
			}

			const requestOptions: OpenAI.Chat.Completions.ChatCompletionCreateParamsNonStreaming = {
				model: modelId,
				messages: deepseekReasoner
					? convertToR1Format([{ role: "user", content: systemPrompt }, ...messages])
					: [systemMessage, ...convertToOpenAiMessages(messages)],
			}

			const response = await this.client.chat.completions.create(requestOptions)

			yield {
				type: "text",
				text: response.choices[0]?.message.content || "",
			}
			yield this.processUsageMetrics(response.usage)
		}
	}

	protected processUsageMetrics(usage: any): ApiStreamUsageChunk {
		return {
			type: "usage",
			inputTokens: usage?.prompt_tokens || 0,
			outputTokens: usage?.completion_tokens || 0,
		}
	}

	override getModel(): { id: string; info: ModelInfo } {
		return {
			id: this.options.openAiModelId ?? "",
			info: this.options.openAiCustomModelInfo ?? openAiModelInfoSaneDefaults,
		}
	}

	async completePrompt(prompt: string): Promise<string> {
		try {
			const requestOptions: OpenAI.Chat.Completions.ChatCompletionCreateParamsNonStreaming = {
				model: this.getModel().id,
				messages: [{ role: "user", content: prompt }],
			}

			const response = await this.client.chat.completions.create(requestOptions)
			return response.choices[0]?.message.content || ""
		} catch (error) {
			if (error instanceof Error) {
				throw new Error(`OpenAI completion error: ${error.message}`)
			}
			throw error
		}
	}
}

export async function getOpenAiModels(baseUrl?: string, apiKey?: string) {
	try {
		if (!baseUrl) {
			return []
		}

		if (!URL.canParse(baseUrl)) {
			return []
		}

		const config: Record<string, any> = {}

		if (apiKey) {
			config["headers"] = { Authorization: `Bearer ${apiKey}` }
		}

		const response = await axios.get(`${baseUrl}/models`, config)
		const modelsArray = response.data?.data?.map((model: any) => model.id) || []
		return [...new Set<string>(modelsArray)]
	} catch (error) {
		return []
	}
}<|MERGE_RESOLUTION|>--- conflicted
+++ resolved
@@ -13,24 +13,14 @@
 import { convertToR1Format } from "../transform/r1-format"
 import { convertToSimpleMessages } from "../transform/simple-format"
 import { ApiStream, ApiStreamUsageChunk } from "../transform/stream"
-<<<<<<< HEAD
 import { BaseProvider } from "./base-provider"
-=======
-import { DEEP_SEEK_DEFAULT_TEMPERATURE } from "./constants"
->>>>>>> a2d441c5
 
+const DEEP_SEEK_DEFAULT_TEMPERATURE = 0.6
 export interface OpenAiHandlerOptions extends ApiHandlerOptions {
 	defaultHeaders?: Record<string, string>
 }
 
-<<<<<<< HEAD
-export const DEEP_SEEK_DEFAULT_TEMPERATURE = 0.6
-const OPENAI_DEFAULT_TEMPERATURE = 0
-
 export class OpenAiHandler extends BaseProvider implements SingleCompletionHandler {
-=======
-export class OpenAiHandler implements ApiHandler, SingleCompletionHandler {
->>>>>>> a2d441c5
 	protected options: OpenAiHandlerOptions
 	private client: OpenAI
 
